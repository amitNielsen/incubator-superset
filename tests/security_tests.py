# Licensed to the Apache Software Foundation (ASF) under one
# or more contributor license agreements.  See the NOTICE file
# distributed with this work for additional information
# regarding copyright ownership.  The ASF licenses this file
# to you under the Apache License, Version 2.0 (the
# "License"); you may not use this file except in compliance
# with the License.  You may obtain a copy of the License at
#
#   http://www.apache.org/licenses/LICENSE-2.0
#
# Unless required by applicable law or agreed to in writing,
# software distributed under the License is distributed on an
# "AS IS" BASIS, WITHOUT WARRANTIES OR CONDITIONS OF ANY
# KIND, either express or implied.  See the License for the
# specific language governing permissions and limitations
# under the License.
import inspect

from superset import app, appbuilder, security_manager
from .base_tests import SupersetTestCase


def get_perm_tuples(role_name):
    perm_set = set()
    for perm in security_manager.find_role(role_name).permissions:
        perm_set.add((perm.permission.name, perm.view_menu.name))
    return perm_set


class RolePermissionTests(SupersetTestCase):
    """Testing export import functionality for dashboards"""

    def assert_can_read(self, view_menu, permissions_set):
        self.assertIn(("can_show", view_menu), permissions_set)
        self.assertIn(("can_list", view_menu), permissions_set)

    def assert_can_write(self, view_menu, permissions_set):
        self.assertIn(("can_add", view_menu), permissions_set)
        self.assertIn(("can_download", view_menu), permissions_set)
        self.assertIn(("can_delete", view_menu), permissions_set)
        self.assertIn(("can_edit", view_menu), permissions_set)

    def assert_cannot_write(self, view_menu, permissions_set):
        self.assertNotIn(("can_add", view_menu), permissions_set)
        self.assertNotIn(("can_download", view_menu), permissions_set)
        self.assertNotIn(("can_delete", view_menu), permissions_set)
        self.assertNotIn(("can_edit", view_menu), permissions_set)
        self.assertNotIn(("can_save", view_menu), permissions_set)

    def assert_can_all(self, view_menu, permissions_set):
        self.assert_can_read(view_menu, permissions_set)
        self.assert_can_write(view_menu, permissions_set)

    def assert_cannot_gamma(self, perm_set):
        self.assert_cannot_write("DruidColumnInlineView", perm_set)

    def assert_can_gamma(self, perm_set):
        self.assert_can_read("DatabaseAsync", perm_set)
        self.assert_can_read("TableModelView", perm_set)

        # make sure that user can create slices and dashboards
        self.assert_can_all("SliceModelView", perm_set)
        self.assert_can_all("DashboardModelView", perm_set)

        self.assertIn(("can_add_slices", "Superset"), perm_set)
        self.assertIn(("can_copy_dash", "Superset"), perm_set)
        self.assertIn(("can_created_dashboards", "Superset"), perm_set)
        self.assertIn(("can_created_slices", "Superset"), perm_set)
        self.assertIn(("can_csv", "Superset"), perm_set)
        self.assertIn(("can_dashboard", "Superset"), perm_set)
        self.assertIn(("can_explore", "Superset"), perm_set)
        self.assertIn(("can_explore_json", "Superset"), perm_set)
        self.assertIn(("can_fave_dashboards", "Superset"), perm_set)
        self.assertIn(("can_fave_slices", "Superset"), perm_set)
        self.assertIn(("can_save_dash", "Superset"), perm_set)
        self.assertIn(("can_slice", "Superset"), perm_set)
        self.assertIn(("can_explore", "Superset"), perm_set)
        self.assertIn(("can_explore_json", "Superset"), perm_set)
        self.assertIn(("can_userinfo", "UserDBModelView"), perm_set)

    def assert_can_alpha(self, perm_set):
        self.assert_can_all("SqlMetricInlineView", perm_set)
        self.assert_can_all("TableColumnInlineView", perm_set)
        self.assert_can_all("TableModelView", perm_set)
        self.assert_can_all("DruidColumnInlineView", perm_set)
        self.assert_can_all("DruidDatasourceModelView", perm_set)
        self.assert_can_all("DruidMetricInlineView", perm_set)

        self.assertIn(("all_datasource_access", "all_datasource_access"), perm_set)
        self.assertIn(("muldelete", "DruidDatasourceModelView"), perm_set)

    def assert_cannot_alpha(self, perm_set):
        if app.config.get("ENABLE_ACCESS_REQUEST"):
            self.assert_cannot_write("AccessRequestsModelView", perm_set)
            self.assert_can_all("AccessRequestsModelView", perm_set)
        self.assert_cannot_write("Queries", perm_set)
        self.assert_cannot_write("RoleModelView", perm_set)
        self.assert_cannot_write("UserDBModelView", perm_set)

    def assert_can_admin(self, perm_set):
        self.assert_can_all("DatabaseAsync", perm_set)
        self.assert_can_all("DatabaseView", perm_set)
        self.assert_can_all("DruidClusterModelView", perm_set)
        self.assert_can_all("RoleModelView", perm_set)
        self.assert_can_all("UserDBModelView", perm_set)

        self.assertIn(("all_database_access", "all_database_access"), perm_set)
        self.assertIn(("can_override_role_permissions", "Superset"), perm_set)
        self.assertIn(("can_sync_druid_source", "Superset"), perm_set)
        self.assertIn(("can_override_role_permissions", "Superset"), perm_set)
        self.assertIn(("can_approve", "Superset"), perm_set)

    def test_is_admin_only(self):
        self.assertFalse(
            security_manager.is_admin_only(
                security_manager.find_permission_view_menu("can_show", "TableModelView")
            )
        )
        self.assertFalse(
            security_manager.is_admin_only(
                security_manager.find_permission_view_menu(
                    "all_datasource_access", "all_datasource_access"
                )
            )
        )

        self.assertTrue(
            security_manager.is_admin_only(
                security_manager.find_permission_view_menu("can_delete", "DatabaseView")
            )
        )
        if app.config.get("ENABLE_ACCESS_REQUEST"):
            self.assertTrue(
                security_manager.is_admin_only(
                    security_manager.find_permission_view_menu(
                        "can_show", "AccessRequestsModelView"
                    )
                )
            )
        self.assertTrue(
            security_manager.is_admin_only(
                security_manager.find_permission_view_menu(
                    "can_edit", "UserDBModelView"
                )
            )
        )
        self.assertTrue(
            security_manager.is_admin_only(
                security_manager.find_permission_view_menu("can_approve", "Superset")
            )
        )

    def test_is_alpha_only(self):
        self.assertFalse(
            security_manager.is_alpha_only(
                security_manager.find_permission_view_menu("can_show", "TableModelView")
            )
        )

        self.assertTrue(
            security_manager.is_alpha_only(
                security_manager.find_permission_view_menu(
                    "muldelete", "TableModelView"
                )
            )
        )
        self.assertTrue(
            security_manager.is_alpha_only(
                security_manager.find_permission_view_menu(
                    "all_datasource_access", "all_datasource_access"
                )
            )
        )
        self.assertTrue(
            security_manager.is_alpha_only(
                security_manager.find_permission_view_menu(
                    "can_edit", "SqlMetricInlineView"
                )
            )
        )
        self.assertTrue(
            security_manager.is_alpha_only(
                security_manager.find_permission_view_menu(
                    "can_delete", "DruidMetricInlineView"
                )
            )
        )
        self.assertTrue(
            security_manager.is_alpha_only(
                security_manager.find_permission_view_menu(
                    "all_database_access", "all_database_access"
                )
            )
        )

    def test_is_gamma_pvm(self):
        self.assertTrue(
            security_manager.is_gamma_pvm(
                security_manager.find_permission_view_menu("can_show", "TableModelView")
            )
        )

    def test_gamma_permissions_basic(self):
        self.assert_can_gamma(get_perm_tuples("Gamma"))
        self.assert_cannot_gamma(get_perm_tuples("Gamma"))
        self.assert_cannot_alpha(get_perm_tuples("Alpha"))

    def test_alpha_permissions(self):
        self.assert_can_gamma(get_perm_tuples("Alpha"))
        self.assert_can_alpha(get_perm_tuples("Alpha"))
        self.assert_cannot_alpha(get_perm_tuples("Alpha"))

    def test_admin_permissions(self):
        self.assert_can_gamma(get_perm_tuples("Admin"))
        self.assert_can_alpha(get_perm_tuples("Admin"))
        self.assert_can_admin(get_perm_tuples("Admin"))

    def test_sql_lab_permissions(self):
        sql_lab_set = get_perm_tuples("sql_lab")
        self.assertIn(("can_sql_json", "Superset"), sql_lab_set)
        self.assertIn(("can_csv", "Superset"), sql_lab_set)
        self.assertIn(("can_search_queries", "Superset"), sql_lab_set)

        self.assert_cannot_gamma(sql_lab_set)
        self.assert_cannot_alpha(sql_lab_set)

    def test_granter_permissions(self):
        granter_set = get_perm_tuples("granter")
        self.assertIn(("can_override_role_permissions", "Superset"), granter_set)
        self.assertIn(("can_approve", "Superset"), granter_set)

        self.assert_cannot_gamma(granter_set)
        self.assert_cannot_alpha(granter_set)

    def test_gamma_permissions(self):
        def assert_can_read(view_menu):
            self.assertIn(("can_show", view_menu), gamma_perm_set)
            self.assertIn(("can_list", view_menu), gamma_perm_set)

        def assert_can_write(view_menu):
            self.assertIn(("can_add", view_menu), gamma_perm_set)
            self.assertIn(("can_download", view_menu), gamma_perm_set)
            self.assertIn(("can_delete", view_menu), gamma_perm_set)
            self.assertIn(("can_edit", view_menu), gamma_perm_set)

        def assert_cannot_write(view_menu):
            self.assertNotIn(("can_add", view_menu), gamma_perm_set)
            self.assertNotIn(("can_download", view_menu), gamma_perm_set)
            self.assertNotIn(("can_delete", view_menu), gamma_perm_set)
            self.assertNotIn(("can_edit", view_menu), gamma_perm_set)
            self.assertNotIn(("can_save", view_menu), gamma_perm_set)

        def assert_can_all(view_menu):
            assert_can_read(view_menu)
            assert_can_write(view_menu)

        gamma_perm_set = set()
        for perm in security_manager.find_role("Gamma").permissions:
            gamma_perm_set.add((perm.permission.name, perm.view_menu.name))

        # check read only perms
        assert_can_read("TableModelView")
        assert_cannot_write("DruidColumnInlineView")

        # make sure that user can create slices and dashboards
        assert_can_all("SliceModelView")
        assert_can_all("DashboardModelView")

        self.assertIn(("can_add_slices", "Superset"), gamma_perm_set)
        self.assertIn(("can_copy_dash", "Superset"), gamma_perm_set)
        self.assertIn(("can_created_dashboards", "Superset"), gamma_perm_set)
        self.assertIn(("can_created_slices", "Superset"), gamma_perm_set)
        self.assertIn(("can_csv", "Superset"), gamma_perm_set)
        self.assertIn(("can_dashboard", "Superset"), gamma_perm_set)
        self.assertIn(("can_explore", "Superset"), gamma_perm_set)
        self.assertIn(("can_explore_json", "Superset"), gamma_perm_set)
        self.assertIn(("can_fave_dashboards", "Superset"), gamma_perm_set)
        self.assertIn(("can_fave_slices", "Superset"), gamma_perm_set)
        self.assertIn(("can_save_dash", "Superset"), gamma_perm_set)
        self.assertIn(("can_slice", "Superset"), gamma_perm_set)
        self.assertIn(("can_userinfo", "UserDBModelView"), gamma_perm_set)

    def test_views_are_secured(self):
        """Preventing the addition of unsecured views without has_access decorator"""
        # These FAB views are secured in their body as opposed to by decorators
        method_whitelist = ("action", "action_post")
        # List of redirect & other benign views
        views_whitelist = [
<<<<<<< HEAD
            ['MyIndexView', 'index'],
            ['UtilView', 'back'],
            ['LocaleView', 'index'],
            ['AuthDBView', 'login'],
            ['AuthDBView', 'logout'],
            ['R', 'index'],
            ['Superset', 'log'],
            ['Superset', 'theme'],
            ['Superset', 'welcome'],
            ['Lyft', 'log'],
            ['Lyft', 'theme'],
            ['Lyft', 'welcome'],
            ['Lyft', 'sql_json'],
            ['Lyft', 'queries'],
            ['Lyft', 'results'],
            ['SecurityApi', 'login'],
            ['SecurityApi', 'refresh'],
=======
            ["MyIndexView", "index"],
            ["UtilView", "back"],
            ["LocaleView", "index"],
            ["AuthDBView", "login"],
            ["AuthDBView", "logout"],
            ["R", "index"],
            ["Superset", "log"],
            ["Superset", "theme"],
            ["Superset", "welcome"],
            ["SecurityApi", "login"],
            ["SecurityApi", "refresh"],
>>>>>>> 5994e432
        ]
        unsecured_views = []
        for view_class in appbuilder.baseviews:
            class_name = view_class.__class__.__name__
            for name, value in inspect.getmembers(
                view_class, predicate=inspect.ismethod
            ):
                if (
                    name not in method_whitelist
                    and [class_name, name] not in views_whitelist
                    and hasattr(value, "_urls")
                    and not hasattr(value, "_permission_name")
                ):
                    unsecured_views.append((class_name, name))
        if unsecured_views:
            view_str = "\n".join([str(v) for v in unsecured_views])
            raise Exception(f"Some views are not secured:\n{view_str}")<|MERGE_RESOLUTION|>--- conflicted
+++ resolved
@@ -286,25 +286,6 @@
         method_whitelist = ("action", "action_post")
         # List of redirect & other benign views
         views_whitelist = [
-<<<<<<< HEAD
-            ['MyIndexView', 'index'],
-            ['UtilView', 'back'],
-            ['LocaleView', 'index'],
-            ['AuthDBView', 'login'],
-            ['AuthDBView', 'logout'],
-            ['R', 'index'],
-            ['Superset', 'log'],
-            ['Superset', 'theme'],
-            ['Superset', 'welcome'],
-            ['Lyft', 'log'],
-            ['Lyft', 'theme'],
-            ['Lyft', 'welcome'],
-            ['Lyft', 'sql_json'],
-            ['Lyft', 'queries'],
-            ['Lyft', 'results'],
-            ['SecurityApi', 'login'],
-            ['SecurityApi', 'refresh'],
-=======
             ["MyIndexView", "index"],
             ["UtilView", "back"],
             ["LocaleView", "index"],
@@ -314,9 +295,14 @@
             ["Superset", "log"],
             ["Superset", "theme"],
             ["Superset", "welcome"],
+            ["Lyft", "log"],
+            ["Lyft", "theme"],
+            ["Lyft", "welcome"],
+            ["Lyft", "sql_json"],
+            ["Lyft", "queries"],
+            ["Lyft", "results"],
             ["SecurityApi", "login"],
             ["SecurityApi", "refresh"],
->>>>>>> 5994e432
         ]
         unsecured_views = []
         for view_class in appbuilder.baseviews:
