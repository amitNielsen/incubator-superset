# Licensed to the Apache Software Foundation (ASF) under one
# or more contributor license agreements.  See the NOTICE file
# distributed with this work for additional information
# regarding copyright ownership.  The ASF licenses this file
# to you under the Apache License, Version 2.0 (the
# "License"); you may not use this file except in compliance
# with the License.  You may obtain a copy of the License at
#
#   http://www.apache.org/licenses/LICENSE-2.0
#
# Unless required by applicable law or agreed to in writing,
# software distributed under the License is distributed on an
# "AS IS" BASIS, WITHOUT WARRANTIES OR CONDITIONS OF ANY
# KIND, either express or implied.  See the License for the
# specific language governing permissions and limitations
# under the License.
# pylint: disable=too-few-public-methods
"""A set of constants and methods to manage permissions and security"""
import logging
<<<<<<< HEAD
from typing import (
    Any,
    Callable,
    cast,
    List,
    Optional,
    Set,
    Tuple,
    TYPE_CHECKING,
    Union,
)
=======
import re
from typing import Any, Callable, cast, List, Optional, Set, Tuple, TYPE_CHECKING, Union
>>>>>>> 3d8857ec

from flask import current_app, g
from flask_appbuilder import Model
from flask_appbuilder.security.sqla.manager import SecurityManager
from flask_appbuilder.security.sqla.models import (
    assoc_permissionview_role,
    assoc_user_role,
    Permission,
    PermissionView,
    ViewMenu,
)
from flask_appbuilder.security.views import (
    PermissionModelView,
    PermissionViewModelView,
    RoleModelView,
    UserModelView,
    ViewMenuModelView,
)
from flask_appbuilder.widgets import ListWidget
from sqlalchemy import or_
from sqlalchemy.engine.base import Connection
from sqlalchemy.orm.mapper import Mapper
from sqlalchemy.orm.query import Query as SqlaQuery

from superset import sql_parse
from superset.connectors.connector_registry import ConnectorRegistry
from superset.constants import RouteMethod, Security as SecurityConsts
from superset.errors import ErrorLevel, SupersetError, SupersetErrorType
from superset.exceptions import SupersetSecurityException
from superset.utils.core import DatasourceName

if TYPE_CHECKING:
    from superset.common.query_context import QueryContext
    from superset.connectors.base.models import BaseDatasource
    from superset.connectors.druid.models import DruidCluster
    from superset.models.core import Database
    from superset.models.sql_lab import Query
    from superset.sql_parse import Table
    from superset.viz import BaseViz

logger = logging.getLogger(__name__)


class SupersetSecurityListWidget(ListWidget):
    """
        Redeclaring to avoid circular imports
    """

    template = "superset/fab_overrides/list.html"


class SupersetRoleListWidget(ListWidget):
    """
        Role model view from FAB already uses a custom list widget override
        So we override the override
    """

    template = "superset/fab_overrides/list_role.html"

    def __init__(self, **kwargs: Any) -> None:
        kwargs["appbuilder"] = current_app.appbuilder
        super().__init__(**kwargs)


UserModelView.list_widget = SupersetSecurityListWidget
RoleModelView.list_widget = SupersetRoleListWidget
PermissionViewModelView.list_widget = SupersetSecurityListWidget
PermissionModelView.list_widget = SupersetSecurityListWidget

# Limiting routes on FAB model views
UserModelView.include_route_methods = RouteMethod.CRUD_SET | {
    RouteMethod.ACTION,
    RouteMethod.API_READ,
    RouteMethod.ACTION_POST,
    "userinfo",
}
RoleModelView.include_route_methods = RouteMethod.CRUD_SET
PermissionViewModelView.include_route_methods = {RouteMethod.LIST}
PermissionModelView.include_route_methods = {RouteMethod.LIST}
ViewMenuModelView.include_route_methods = {RouteMethod.LIST}

RoleModelView.list_columns = ["name"]
RoleModelView.edit_columns = ["name", "permissions", "user"]
RoleModelView.related_views = []


class SupersetSecurityManager(  # pylint: disable=too-many-public-methods
    SecurityManager
):
    userstatschartview = None
    READ_ONLY_MODEL_VIEWS = {"DatabaseAsync", "DatabaseView", "DruidClusterModelView"}

    USER_MODEL_VIEWS = {
        "UserDBModelView",
        "UserLDAPModelView",
        "UserOAuthModelView",
        "UserOIDModelView",
        "UserRemoteUserModelView",
    }

    GAMMA_READ_ONLY_MODEL_VIEWS = {
        "SqlMetricInlineView",
        "TableColumnInlineView",
        "TableModelView",
        "DruidColumnInlineView",
        "DruidDatasourceModelView",
        "DruidMetricInlineView",
        "Datasource",
    } | READ_ONLY_MODEL_VIEWS

    ADMIN_ONLY_VIEW_MENUS = {
        "AccessRequestsModelView",
        "SQL Lab",
        "Refresh Druid Metadata",
        "ResetPasswordView",
        "RoleModelView",
        "LogModelView",
        "Security",
        "RowLevelSecurityFiltersModelView",
    } | USER_MODEL_VIEWS

    ALPHA_ONLY_VIEW_MENUS = {
        "Manage",
        "CSS Templates",
        "Queries",
        "Import dashboards",
        "Upload a CSV",
        SecurityConsts.AllDashboard.VIEW_NAME,
    }

    ADMIN_ONLY_PERMISSIONS = {
        "can_sql_json",  # TODO: move can_sql_json to sql_lab role
        "can_override_role_permissions",
        "can_sync_druid_source",
        "can_override_role_permissions",
        "can_approve",
        "can_update_role",
        "all_query_access",
    }

    READ_ONLY_PERMISSION = {"can_show", "can_list", "can_get", "can_external_metadata"}

    ALPHA_ONLY_PERMISSIONS = {
        "muldelete",
        "all_database_access",
        "all_datasource_access",
    }

    OBJECT_SPEC_PERMISSIONS = {
        "database_access",
        "schema_access",
        "datasource_access",
        "metric_access",
    }

    ACCESSIBLE_PERMS = {"can_userinfo"}

    data_access_permissions = (
        "database_access",
        "schema_access",
        "datasource_access",
        "all_datasource_access",
        "all_database_access",
        "all_query_access",
    )

    def get_schema_perm(  # pylint: disable=no-self-use
        self, database: Union["Database", str], schema: Optional[str] = None
    ) -> Optional[str]:
        """
        Return the database specific schema permission.

        :param database: The Superset database or database name
        :param schema: The Superset schema name
        :return: The database specific schema permission
        """

        if schema:
            return f"[{database}].[{schema}]"

        return None

    def unpack_schema_perm(  # pylint: disable=no-self-use
        self, schema_permission: str
    ) -> Tuple[str, str]:
        # [database_name].[schema_name]
        schema_name = schema_permission.split(".")[1][1:-1]
        database_name = schema_permission.split(".")[0][1:-1]
        return database_name, schema_name

    def can_access(self, permission_name: str, view_name: str) -> bool:
        """
        Return True if the user can access the FAB permission/view, False otherwise.

        Note this method adds protection from has_access failing from missing
        permission/view entries.

        :param permission_name: The FAB permission name
        :param view_name: The FAB view-menu name
        :returns: Whether the user can access the FAB permission/view
        """

        user = g.user
        if user.is_anonymous:
            return self.is_item_public(permission_name, view_name)
        return self._has_view_access(user, permission_name, view_name)

    def can_access_all_queries(self) -> bool:
        """
        Return True if the user can access all SQL Lab queries, False otherwise.

        :returns: Whether the user can access all queries
        """

        return self.can_access("all_query_access", "all_query_access")

    def can_access_all_datasources(self) -> bool:
        """
        Return True if the user can fully access all the Superset datasources, False
        otherwise.

        :returns: Whether the user can fully access all Superset datasources
        """

        return self.can_access("all_datasource_access", "all_datasource_access")

    def can_access_all_databases(self) -> bool:
        """
        Return True if the user can fully access all the Superset databases, False
        otherwise.

        :returns: Whether the user can fully access all Superset databases
        """

        return self.can_access("all_database_access", "all_database_access")

    def can_access_database(self, database: Union["Database", "DruidCluster"]) -> bool:
        """
        Return True if the user can fully access the Superset database, False otherwise.

        Note for Druid the database is akin to the Druid cluster.

        :param database: The Superset database
        :returns: Whether the user can fully access the Superset database
        """

        return (
            self.can_access_all_datasources()
            or self.can_access_all_databases()
            or self.can_access("database_access", database.perm)  # type: ignore
        )

    def can_access_schema(self, datasource: "BaseDatasource") -> bool:
        """
        Return True if the user can fully access the schema associated with the Superset
        datasource, False otherwise.

        Note for Druid datasources the database and schema are akin to the Druid cluster
        and datasource name prefix respectively, i.e., [schema.]datasource.

        :param datasource: The Superset datasource
        :returns: Whether the user can fully access the datasource's schema
        """

        return (
            self.can_access_all_datasources()
            or self.can_access_database(datasource.database)
            or self.can_access("schema_access", datasource.schema_perm or "")
        )

    def can_access_datasource(self, datasource: "BaseDatasource") -> bool:
        """
        Return True if the user can fully access of the Superset datasource, False
        otherwise.

        :param datasource: The Superset datasource
        :returns: Whether the user can fully access the Superset datasource
        """

        try:
            self.raise_for_access(datasource=datasource)
        except SupersetSecurityException:
            return False

        return True

    @staticmethod
    def get_datasource_access_error_msg(datasource: "BaseDatasource") -> str:
        """
        Return the error message for the denied Superset datasource.

        :param datasource: The denied Superset datasource
        :returns: The error message
        """

        return f"""This endpoint requires the datasource {datasource.name}, database or
            `all_datasource_access` permission"""

    @staticmethod
    def get_datasource_access_link(  # pylint: disable=unused-argument
        datasource: "BaseDatasource",
    ) -> Optional[str]:
        """
        Return the link for the denied Superset datasource.

        :param datasource: The denied Superset datasource
        :returns: The access URL
        """

        from superset import conf

        return conf.get("PERMISSION_INSTRUCTIONS_LINK")

    def get_datasource_access_error_object(  # pylint: disable=invalid-name
        self, datasource: "BaseDatasource"
    ) -> SupersetError:
        """
        Return the error object for the denied Superset datasource.

        :param datasource: The denied Superset datasource
        :returns: The error object
        """
        return SupersetError(
            error_type=SupersetErrorType.DATASOURCE_SECURITY_ACCESS_ERROR,
            message=self.get_datasource_access_error_msg(datasource),
            level=ErrorLevel.ERROR,
            extra={
                "link": self.get_datasource_access_link(datasource),
                "datasource": datasource.name,
            },
        )

    def get_table_access_error_msg(  # pylint: disable=no-self-use
        self, tables: Set["Table"]
    ) -> str:
        """
        Return the error message for the denied SQL tables.

        :param tables: The set of denied SQL tables
        :returns: The error message
        """

        quoted_tables = [f"`{table}`" for table in tables]
        return f"""You need access to the following tables: {", ".join(quoted_tables)},
            `all_database_access` or `all_datasource_access` permission"""

    def get_table_access_error_object(self, tables: Set["Table"]) -> SupersetError:
        """
        Return the error object for the denied SQL tables.

        :param tables: The set of denied SQL tables
        :returns: The error object
        """
        return SupersetError(
            error_type=SupersetErrorType.TABLE_SECURITY_ACCESS_ERROR,
            message=self.get_table_access_error_msg(tables),
            level=ErrorLevel.ERROR,
            extra={
                "link": self.get_table_access_link(tables),
                "tables": [str(table) for table in tables],
            },
        )

    def get_table_access_link(  # pylint: disable=unused-argument,no-self-use
        self, tables: Set["Table"]
    ) -> Optional[str]:
        """
        Return the access link for the denied SQL tables.

        :param tables: The set of denied SQL tables
        :returns: The access URL
        """

        from superset import conf

        return conf.get("PERMISSION_INSTRUCTIONS_LINK")

    def can_access_table(self, database: "Database", table: "Table") -> bool:
        """
        Return True if the user can access the SQL table, False otherwise.

        :param database: The SQL database
        :param table: The SQL table
        :returns: Whether the user can access the SQL table
        """

        try:
            self.raise_for_access(database=database, table=table)
        except SupersetSecurityException:
            return False

        return True

    def user_view_menu_names(self, permission_name: str) -> Set[str]:
        base_query = (
            self.get_session.query(self.viewmenu_model.name)
            .join(self.permissionview_model)
            .join(self.permission_model)
            .join(assoc_permissionview_role)
            .join(self.role_model)
        )

        if not g.user.is_anonymous:
            # filter by user id
            view_menu_names = (
                base_query.join(assoc_user_role)
                .join(self.user_model)
                .filter(self.user_model.id == g.user.id)
                .filter(self.permission_model.name == permission_name)
            ).all()
            return {s.name for s in view_menu_names}

        # Properly treat anonymous user
        public_role = self.get_public_role()
        if public_role:
            # filter by public role
            view_menu_names = (
                base_query.filter(self.role_model.id == public_role.id).filter(
                    self.permission_model.name == permission_name
                )
            ).all()
            return {s.name for s in view_menu_names}
        return set()

    def get_schemas_accessible_by_user(
        self, database: "Database", schemas: List[str], hierarchical: bool = True
    ) -> List[str]:
        """
        Return the list of SQL schemas accessible by the user.

        :param database: The SQL database
        :param schemas: The list of eligible SQL schemas
        :param hierarchical: Whether to check using the hierarchical permission logic
        :returns: The list of accessible SQL schemas
        """

        from superset.connectors.sqla.models import SqlaTable

        if hierarchical and self.can_access_database(database):
            return schemas

        # schema_access
        accessible_schemas = {
            self.unpack_schema_perm(s)[1]
            for s in self.user_view_menu_names("schema_access")
            if s.startswith(f"[{database}].")
        }

        # datasource_access
        perms = self.user_view_menu_names("datasource_access")
        if perms:
            tables = (
                self.get_session.query(SqlaTable.schema)
                .filter(SqlaTable.database_id == database.id)
                .filter(SqlaTable.schema.isnot(None))
                .filter(SqlaTable.schema != "")
                .filter(or_(SqlaTable.perm.in_(perms)))
                .distinct()
            )
            accessible_schemas.update([table.schema for table in tables])

        return [s for s in schemas if s in accessible_schemas]

    def get_datasources_accessible_by_user(  # pylint: disable=invalid-name
        self,
        database: "Database",
        datasource_names: List[DatasourceName],
        schema: Optional[str] = None,
    ) -> List[DatasourceName]:
        """
        Return the list of SQL tables accessible by the user.

        :param database: The SQL database
        :param datasource_names: The list of eligible SQL tables w/ schema
        :param schema: The fallback SQL schema if not present in the table name
        :returns: The list of accessible SQL tables w/ schema
        """

        if self.can_access_database(database):
            return datasource_names

        if schema:
            schema_perm = self.get_schema_perm(database, schema)
            if schema_perm and self.can_access("schema_access", schema_perm):
                return datasource_names

        user_perms = self.user_view_menu_names("datasource_access")
        schema_perms = self.user_view_menu_names("schema_access")
        user_datasources = ConnectorRegistry.query_datasources_by_permissions(
            self.get_session, database, user_perms, schema_perms
        )
        if schema:
            names = {d.table_name for d in user_datasources if d.schema == schema}
            return [d for d in datasource_names if d in names]

        full_names = {d.full_name for d in user_datasources}
        return [d for d in datasource_names if f"[{database}].[{d}]" in full_names]

    def merge_perm(self, permission_name: str, view_menu_name: str) -> None:
        """
        Add the FAB permission/view-menu.

        :param permission_name: The FAB permission name
        :param view_menu_names: The FAB view-menu name
        :see: SecurityManager.add_permission_view_menu
        """

        logger.warning(
            "This method 'merge_perm' is deprecated use add_permission_view_menu"
        )
        self.add_permission_view_menu(permission_name, view_menu_name)

    def _is_user_defined_permission(self, perm: Model) -> bool:
        """
        Return True if the FAB permission is user defined, False otherwise.

        :param perm: The FAB permission
        :returns: Whether the FAB permission is user defined
        """

        return perm.permission.name in self.OBJECT_SPEC_PERMISSIONS

    def create_custom_permissions(self) -> None:
        """
        Create custom FAB permissions.
        """
        self.add_permission_view_menu("all_datasource_access", "all_datasource_access")
        self.add_permission_view_menu("all_database_access", "all_database_access")
        self.add_permission_view_menu("all_query_access", "all_query_access")
        self.add_permission_view_menu(
            SecurityConsts.AllDashboard.ACCESS_PERMISSION_NAME,
            SecurityConsts.AllDashboard.VIEW_NAME,
        )
        self.add_permission_view_menu(
            SecurityConsts.AllDashboard.EDIT_PERMISSION_NAME,
            SecurityConsts.AllDashboard.VIEW_NAME,
        )

    def create_missing_perms(self) -> None:
        """
        Creates missing FAB permissions for datasources, schemas and metrics.
        """

        from superset.connectors.base.models import BaseMetric
        from superset.models import core as models

        logger.info("Fetching a set of all perms to lookup which ones are missing")
        all_pvs = set()
        for pv in self.get_session.query(self.permissionview_model).all():
            if pv.permission and pv.view_menu:
                all_pvs.add((pv.permission.name, pv.view_menu.name))

        def merge_pv(view_menu: str, perm: str) -> None:
            """Create permission view menu only if it doesn't exist"""
            if view_menu and perm and (view_menu, perm) not in all_pvs:
                self.add_permission_view_menu(view_menu, perm)

        logger.info("Creating missing datasource permissions.")
        datasources = ConnectorRegistry.get_all_datasources(self.get_session)
        for datasource in datasources:
            merge_pv("datasource_access", datasource.get_perm())
            merge_pv("schema_access", datasource.get_schema_perm())

        logger.info("Creating missing database permissions.")
        databases = self.get_session.query(models.Database).all()
        for database in databases:
            merge_pv("database_access", database.perm)

        logger.info("Creating missing metrics permissions")
        metrics: List[BaseMetric] = []
        for datasource_class in ConnectorRegistry.sources.values():
            metrics += list(self.get_session.query(datasource_class.metric_class).all())

    def clean_perms(self) -> None:
        """
        Clean up the FAB faulty permissions.
        """

        logger.info("Cleaning faulty perms")
        sesh = self.get_session
        pvms = sesh.query(PermissionView).filter(
            or_(
                PermissionView.permission  # pylint: disable=singleton-comparison
                == None,
                PermissionView.view_menu  # pylint: disable=singleton-comparison
                == None,
            )
        )
        deleted_count = pvms.delete()
        sesh.commit()
        if deleted_count:
            logger.info("Deleted %i faulty permissions", deleted_count)

    def sync_role_definitions(self) -> None:
        """
        Initialize the Superset application with security roles and such.
        """

        from superset import conf

        logger.info("Syncing role definition")

        self.create_custom_permissions()

        # Creating default roles
        self.set_role("Admin", self._is_admin_pvm)
        self.set_role("Alpha", self._is_alpha_pvm)
        self.set_role("Gamma", self._is_gamma_pvm)
        self.set_role("granter", self._is_granter_pvm)
        self.set_role("sql_lab", self._is_sql_lab_pvm)

        # Configure public role
        if conf["PUBLIC_ROLE_LIKE"]:
            self.copy_role(conf["PUBLIC_ROLE_LIKE"], self.auth_role_public, merge=True)
        if conf.get("PUBLIC_ROLE_LIKE_GAMMA", False):
            logger.warning(
                "The config `PUBLIC_ROLE_LIKE_GAMMA` is deprecated and will be removed "
                "in Superset 1.0. Please use `PUBLIC_ROLE_LIKE ` instead."
            )
            self.copy_role("Gamma", self.auth_role_public, merge=True)

        self.create_missing_perms()

        # commit role and view menu updates
        self.get_session.commit()
        self.clean_perms()

    def _get_pvms_from_builtin_role(self, role_name: str) -> List[PermissionView]:
        """
        Gets a list of model PermissionView permissions infered from a builtin role
        definition
        """
        role_from_permissions_names = self.builtin_roles.get(role_name, [])
        all_pvms = self.get_session.query(PermissionView).all()
        role_from_permissions = []
        for pvm_regex in role_from_permissions_names:
            view_name_regex = pvm_regex[0]
            permission_name_regex = pvm_regex[1]
            for pvm in all_pvms:
                if re.match(view_name_regex, pvm.view_menu.name) and re.match(
                    permission_name_regex, pvm.permission.name
                ):
                    if pvm not in role_from_permissions:
                        role_from_permissions.append(pvm)
        return role_from_permissions

    def copy_role(
        self, role_from_name: str, role_to_name: str, merge: bool = True
    ) -> None:
        """
        Copies permissions from a role to another.

        Note: Supports regex defined builtin roles

        :param role_from_name: The FAB role name from where the permissions are taken
        :param role_to_name: The FAB role name from where the permissions are copied to
        :param merge: If merge is true, keep data access permissions
            if they already exist on the target role
        """

        logger.info("Copy/Merge %s to %s", role_from_name, role_to_name)
        # If it's a builtin role extract permissions from it
        if role_from_name in self.builtin_roles:
            role_from_permissions = self._get_pvms_from_builtin_role(role_from_name)
        else:
            role_from_permissions = list(self.find_role(role_from_name).permissions)
        role_to = self.add_role(role_to_name)
        # If merge, recover existing data access permissions
        if merge:
            for permission_view in role_to.permissions:
                if (
                    permission_view not in role_from_permissions
                    and permission_view.permission.name in self.data_access_permissions
                ):
                    role_from_permissions.append(permission_view)
        role_to.permissions = role_from_permissions
        self.get_session.merge(role_to)
        self.get_session.commit()

    def set_role(
        self, role_name: str, pvm_check: Callable[[PermissionView], bool]
    ) -> None:
        """
        Set the FAB permission/views for the role.

        :param role_name: The FAB role name
        :param pvm_check: The FAB permission/view check
        """

        logger.info("Syncing %s perms", role_name)
        pvms = self.get_session.query(PermissionView).all()
        pvms = [p for p in pvms if p.permission and p.view_menu]
        role = self.add_role(role_name)
        role_pvms = [
            permission_view for permission_view in pvms if pvm_check(permission_view)
        ]
        role.permissions = role_pvms
        self.get_session.merge(role)
        self.get_session.commit()

    def _is_admin_only(self, pvm: Model) -> bool:
        """
        Return True if the FAB permission/view is accessible to only Admin users,
        False otherwise.

        Note readonly operations on read only model views are allowed only for admins.

        :param pvm: The FAB permission/view
        :returns: Whether the FAB object is accessible to only Admin users
        """

        if (
            pvm.view_menu.name in self.READ_ONLY_MODEL_VIEWS
            and pvm.permission.name not in self.READ_ONLY_PERMISSION
        ):
            return True
        return (
            pvm.view_menu.name in self.ADMIN_ONLY_VIEW_MENUS
            or pvm.permission.name in self.ADMIN_ONLY_PERMISSIONS
        )

    def _is_alpha_only(self, pvm: PermissionModelView) -> bool:
        """
        Return True if the FAB permission/view is accessible to only Alpha users,
        False otherwise.

        :param pvm: The FAB permission/view
        :returns: Whether the FAB object is accessible to only Alpha users
        """

        if (
            pvm.view_menu.name in self.GAMMA_READ_ONLY_MODEL_VIEWS
            and pvm.permission.name not in self.READ_ONLY_PERMISSION
        ):
            return True
        return (
            pvm.view_menu.name in self.ALPHA_ONLY_VIEW_MENUS
            or pvm.permission.name in self.ALPHA_ONLY_PERMISSIONS
        )

    def _is_accessible_to_all(self, pvm: PermissionModelView) -> bool:
        """
        Return True if the FAB permission/view is accessible to all, False
        otherwise.

        :param pvm: The FAB permission/view
        :returns: Whether the FAB object is accessible to all users
        """

        return pvm.permission.name in self.ACCESSIBLE_PERMS

    def _is_admin_pvm(self, pvm: PermissionModelView) -> bool:
        """
        Return True if the FAB permission/view is Admin user related, False
        otherwise.

        :param pvm: The FAB permission/view
        :returns: Whether the FAB object is Admin related
        """

        return not self._is_user_defined_permission(pvm)

    def _is_alpha_pvm(self, pvm: PermissionModelView) -> bool:
        """
        Return True if the FAB permission/view is Alpha user related, False
        otherwise.

        :param pvm: The FAB permission/view
        :returns: Whether the FAB object is Alpha related
        """

        return not (
            self._is_user_defined_permission(pvm) or self._is_admin_only(pvm)
        ) or self._is_accessible_to_all(pvm)

    def _is_gamma_pvm(self, pvm: PermissionModelView) -> bool:
        """
        Return True if the FAB permission/view is Gamma user related, False
        otherwise.

        :param pvm: The FAB permission/view
        :returns: Whether the FAB object is Gamma related
        """

        return not (
            self._is_user_defined_permission(pvm)
            or self._is_admin_only(pvm)
            or self._is_alpha_only(pvm)
        ) or self._is_accessible_to_all(pvm)

    def _is_sql_lab_pvm(self, pvm: PermissionModelView) -> bool:
        """
        Return True if the FAB permission/view is SQL Lab related, False
        otherwise.

        :param pvm: The FAB permission/view
        :returns: Whether the FAB object is SQL Lab related
        """

        return (
            pvm.view_menu.name
            in {"SQL Lab", "SQL Editor", "Query Search", "Saved Queries"}
            or pvm.permission.name
            in {
                "can_sql_json",
                "can_csv",
                "can_search_queries",
                "can_sqllab_viz",
                "can_sqllab_table_viz",
                "can_sqllab",
            }
            or (
                pvm.view_menu.name in self.USER_MODEL_VIEWS
                and pvm.permission.name == "can_list"
            )
        )

    def _is_granter_pvm(  # pylint: disable=no-self-use
        self, pvm: PermissionModelView
    ) -> bool:
        """
        Return True if the user can grant the FAB permission/view, False
        otherwise.

        :param pvm: The FAB permission/view
        :returns: Whether the user can grant the FAB permission/view
        """

        return pvm.permission.name in {"can_override_role_permissions", "can_approve"}

    def set_perm(  # pylint: disable=no-self-use,unused-argument
        self, mapper: Mapper, connection: Connection, target: "BaseDatasource"
    ) -> None:
        """
        Set the datasource permissions.

        :param mapper: The table mapper
        :param connection: The DB-API connection
        :param target: The mapped instance being persisted
        """
        link_table = target.__table__  # pylint: disable=no-member
        if target.perm != target.get_perm():
            connection.execute(
                link_table.update()
                .where(link_table.c.id == target.id)
                .values(perm=target.get_perm())
            )

        if (
            hasattr(target, "schema_perm")
            and target.schema_perm != target.get_schema_perm()
        ):
            connection.execute(
                link_table.update()
                .where(link_table.c.id == target.id)
                .values(schema_perm=target.get_schema_perm())
            )

        pvm_names = []
        if target.__tablename__ in {"dbs", "clusters"}:
            pvm_names.append(("database_access", target.get_perm()))
        else:
            pvm_names.append(("datasource_access", target.get_perm()))
            if target.schema:
                pvm_names.append(("schema_access", target.get_schema_perm()))
        self.set_permissions_views(connection, pvm_names)

    def set_permissions_views(
        self, connection: Connection, permission_view_pairs: List[Tuple[str, str]]
    ) -> None:
        # TODO(bogdan): modify slice permissions as well.
        for permission_name, view_menu_name in permission_view_pairs:
            self.__set_permission_view(connection, permission_name, view_menu_name)

    def delete_permissions_views(
        self, connection: Connection, permission_view_pairs: List[Tuple[str, str]]
    ) -> None:
        for permission_name, view_menu_name in permission_view_pairs:
            self.__delete_permission_view(connection, permission_name, view_menu_name)

    def __delete_permission_view(
        self, connection: Connection, permission_name: str, view_name: str
    ) -> None:
        permission_view = self.find_permission_view_menu(permission_name, view_name)
        connection.execute(
            assoc_permissionview_role.delete().where(
                assoc_permissionview_role.c.permission_view_id == permission_view.id
            )
        )

        permission_view_table = (
            self.permissionview_model.__table__  # pylint: disable=no-member
        )
        connection.execute(
            permission_view_table.delete().where(
                permission_view_table.c.id == permission_view.id
            )
        )
        view_table = self.viewmenu_model.__table__  # pylint: disable=no-member
        view = self.find_view_menu(view_name)
        connection.execute(view_table.delete().where(self.viewmenu_model.id == view.id))

    def __set_permission_view(
        self, connection: Connection, permission_name: str, view_name: str
    ) -> None:
        permission = self.__set_permission_by_connection(connection, permission_name)
        view_menu = self.__set_view_by_connection(connection, view_name)
        self.__set_permission_view_by_connection(connection, permission, view_menu)

    def __set_permission_by_connection(
        self, connection: Connection, permission_name: str
    ) -> Permission:
        permission = self.find_permission(permission_name)
        if not permission:
            permission_table = (
                self.permission_model.__table__  # pylint: disable=no-member
            )
            connection.execute(permission_table.insert().values(name=permission_name))
            permission = self.find_permission(permission_name)
        return permission

    def __set_view_by_connection(
        self, connection: Connection, view_name: str
    ) -> ViewMenu:
        view_menu = self.find_view_menu(view_name)
        if not view_menu:
            view_menu_table = self.viewmenu_model.__table__  # pylint: disable=no-member
            connection.execute(view_menu_table.insert().values(name=view_name))
            view_menu = self.find_view_menu(view_name)
        return view_menu

    def __set_permission_view_by_connection(  # pylint: disable=C0103
        self, connection: Connection, permission: Permission, view: ViewMenu
    ) -> PermissionView:
        pv = self.__find_permission_view_menu_by_instances(permission, view)
        if not pv and permission and view:
            permission_view_table = (
                self.permissionview_model.__table__  # pylint: disable=no-member
            )
            connection.execute(
                permission_view_table.insert().values(
                    permission_id=permission.id, view_menu_id=view.id
                )
            )
            pv = self.__find_permission_view_menu_by_instances(permission, view)
        return pv

    def __find_permission_view_menu_by_instances(  # pylint: disable=C0103
        self, permission: Permission, view_menu: ViewMenu
    ) -> Optional[PermissionView]:
        """
            Finds and returns a PermissionView by permission and view_menu
        """
        if permission and view_menu:
            return (
                self.get_session.query(self.permissionview_model)
                .filter_by(permission=permission, view_menu=view_menu)
                .one_or_none()
            )
        return None

    def change_view_name_by_connection(
        self, connection: Connection, new_name: str, old_name: str
    ) -> None:
        view_menu_table = self.viewmenu_model.__table__
        connection.execute(
            view_menu_table.update()
            .where(view_menu_table.c.name == old_name)
            .values(name=new_name)
        )

    def raise_for_access(  # pylint: disable=too-many-arguments,too-many-branches
        self,
        database: Optional["Database"] = None,
        datasource: Optional["BaseDatasource"] = None,
        query: Optional["Query"] = None,
        query_context: Optional["QueryContext"] = None,
        table: Optional["Table"] = None,
        viz: Optional["BaseViz"] = None,
    ) -> None:
        """
        Raise an exception if the user cannot access the resource.

        :param database: The Superset database
        :param datasource: The Superset datasource
        :param query: The SQL Lab query
        :param query_context: The query context
        :param table: The Superset table (requires database)
        :param viz: The visualization
        :raises SupersetSecurityException: If the user cannot access the resource
        """

        from superset.connectors.sqla.models import SqlaTable
        from superset.sql_parse import Table

        if database and table or query:
            if query:
                database = query.database

            database = cast("Database", database)

            if self.can_access_database(database):
                return

            if query:
                tables = {
                    Table(table_.table, table_.schema or query.schema)
                    for table_ in sql_parse.ParsedQuery(query.sql).tables
                }
            elif table:
                tables = {table}

            denied = set()

            for table_ in tables:
                schema_perm = self.get_schema_perm(database, schema=table_.schema)

                if not (schema_perm and self.can_access("schema_access", schema_perm)):
                    datasources = SqlaTable.query_datasources_by_name(
                        self.get_session, database, table_.table, schema=table_.schema
                    )

                    # Access to any datasource is suffice.
                    for datasource_ in datasources:
                        if self.can_access("datasource_access", datasource_.perm):
                            break
                    else:
                        denied.add(table_)

            if denied:
                raise SupersetSecurityException(
                    self.get_table_access_error_object(denied)
                )

        if datasource or query_context or viz:
            if query_context:
                datasource = query_context.datasource
            elif viz:
                datasource = viz.datasource

            assert datasource

            if not (
                self.can_access_schema(datasource)
                or self.can_access("datasource_access", datasource.perm or "")
            ):
                raise SupersetSecurityException(
                    self.get_datasource_access_error_object(datasource)
                )

    def get_rls_filters(  # pylint: disable=no-self-use
        self, table: "BaseDatasource"
    ) -> List[SqlaQuery]:
        """
        Retrieves the appropriate row level security filters for the current user and
        the passed table.

        :param table: The table to check against
        :returns: A list of filters
        """
        if hasattr(g, "user") and hasattr(g.user, "id"):
            from superset.connectors.sqla.models import (
                RLSFilterRoles,
                RLSFilterTables,
                RowLevelSecurityFilter,
            )

            user_roles = (
                self.get_session.query(assoc_user_role.c.role_id)
                .filter(assoc_user_role.c.user_id == g.user.id)
                .subquery()
            )
            filter_roles = (
                self.get_session.query(RLSFilterRoles.c.rls_filter_id)
                .filter(RLSFilterRoles.c.role_id.in_(user_roles))
                .subquery()
            )
            filter_tables = (
                self.get_session.query(RLSFilterTables.c.rls_filter_id)
                .filter(RLSFilterTables.c.table_id == table.id)
                .subquery()
            )
            query = (
                self.get_session.query(
                    RowLevelSecurityFilter.id, RowLevelSecurityFilter.clause
                )
                .filter(RowLevelSecurityFilter.id.in_(filter_tables))
                .filter(RowLevelSecurityFilter.id.in_(filter_roles))
            )
            return query.all()
        return []

    def get_rls_ids(self, table: "BaseDatasource") -> List[int]:
        """
        Retrieves the appropriate row level security filters IDs for the current user
        and the passed table.

        :param table: The table to check against
        :returns: A list of IDs
        """
        ids = [f.id for f in self.get_rls_filters(table)]
        ids.sort()  # Combinations rather than permutations
        return ids

    def del_role(self, name: str) -> bool:
        """
            Deletes a Role from the backend

            :param name:
                name of the Role
        """
        role = self.find_role(name)
        if not role:
            return False
        try:
            self.get_session.delete(role)
            self.get_session.commit()
            return True
        except Exception as err:
            self.get_session.rollback()
            raise err<|MERGE_RESOLUTION|>--- conflicted
+++ resolved
@@ -17,7 +17,7 @@
 # pylint: disable=too-few-public-methods
 """A set of constants and methods to manage permissions and security"""
 import logging
-<<<<<<< HEAD
+import re
 from typing import (
     Any,
     Callable,
@@ -29,10 +29,6 @@
     TYPE_CHECKING,
     Union,
 )
-=======
-import re
-from typing import Any, Callable, cast, List, Optional, Set, Tuple, TYPE_CHECKING, Union
->>>>>>> 3d8857ec
 
 from flask import current_app, g
 from flask_appbuilder import Model
